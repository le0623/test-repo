[package]
name = "redisctl"
version = "0.2.0"
edition.workspace = true
authors.workspace = true
license.workspace = true
repository.workspace = true
homepage.workspace = true
description = "Unified CLI for Redis Cloud and Enterprise"
keywords = ["redis", "cli", "cloud", "enterprise", "database"]
categories = ["command-line-utilities", "api-bindings"]
readme = "../../README.md"

[[bin]]
name = "redisctl"
path = "src/main.rs"

[dependencies]
redis-cloud = { version = "0.1.2", path = "../redis-cloud" }
redis-enterprise = { version = "0.2.0", path = "../redis-enterprise" }

# CLI dependencies
clap = { workspace = true }
anyhow = { workspace = true }
tokio = { workspace = true }
tracing = { workspace = true }
tracing-subscriber = { workspace = true }
serde = { workspace = true }
serde_json = { workspace = true }
chrono = "0.4"
rpassword = { workspace = true }
urlencoding = "2.1"
dialoguer = "0.11"
colored = "2.1"

# Shared utility dependencies
thiserror = { workspace = true }
serde_yaml = { workspace = true }
comfy-table = { workspace = true }
jmespath = { workspace = true }
config = { workspace = true }
toml = { workspace = true }
directories = { workspace = true }

# Conditional dependencies for feature-gated binaries
[features]
default = ["full"]
full = ["cloud", "enterprise"]
cloud = []
enterprise = []

[dev-dependencies]
assert_cmd = "2.0"
predicates = "3.0"
tempfile = "3.8"
<<<<<<< HEAD
docker-wrapper = { version = "0.8.1", features = ["template-redis-enterprise", "templates"] }
wiremock = { workspace = true }
=======
criterion = "0.5"

[[bench]]
name = "api_performance"
harness = false
>>>>>>> 3d50c993
<|MERGE_RESOLUTION|>--- conflicted
+++ resolved
@@ -53,13 +53,10 @@
 assert_cmd = "2.0"
 predicates = "3.0"
 tempfile = "3.8"
-<<<<<<< HEAD
 docker-wrapper = { version = "0.8.1", features = ["template-redis-enterprise", "templates"] }
 wiremock = { workspace = true }
-=======
 criterion = "0.5"
 
 [[bench]]
 name = "api_performance"
-harness = false
->>>>>>> 3d50c993
+harness = false